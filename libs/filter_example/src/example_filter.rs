use rpc_lib::rpc::Rpc;
use std::collections::HashMap;
use std::fs;
use petgraph::algo::isomorphic_subgraph_matching;
use petgraph::graph::NodeIndex;
use crate::graph_utils;

pub type CodeletType = fn(&Filter, &Rpc) -> Option<Rpc>;


// user defined functions:



// This represents a piece of state of the filter
// it either contains a user defined function, or some sort of
// other persistent state
#[derive(Clone, Debug)]
pub struct State {
    pub type_of_state: Option<String>,
    pub string_data: Option<String>,
    
}

impl State {
    pub fn new() -> State {
        State {
            type_of_state: None,
            string_data: None,
            
        }
    }

    pub fn new_with_str(str_data: String) -> State {
        State {
            type_of_state: Some(String::from("String")),
            string_data: Some(str_data),
            
        }
    }
}

#[derive(Clone, Debug)]
pub struct Filter {
    pub filter_state: HashMap<String, State>,
}

impl Filter {
    #[no_mangle]
    pub fn new() -> *mut Filter {
         Box::into_raw(Box::new(Filter {
            filter_state: HashMap::new(),
        }))
    }

    #[no_mangle]
    pub fn new_with_envoy_properties(string_data: HashMap<String, String>) -> *mut Filter {
        let mut hash = HashMap::new();
        for key in string_data.keys() {
            hash.insert(key.clone(), State::new_with_str(string_data[key].clone()));
        }
        Box::into_raw(Box::new(Filter { filter_state: hash }))
    }

    #[no_mangle]
    pub fn execute(&mut self, x: &Rpc) -> Option<Rpc> {
        let mut to_return = Rpc { data: x.data, uid: x.uid, path: x.path.clone(), headers: x.headers.clone() };
        // 0. Who am I?
        let my_node_wrapped = self
            .filter_state
            .get("node.metadata.WORKLOAD_NAME");
        if my_node_wrapped.is_none() {
            print!("WARNING: filter was initialized without envoy properties and thus cannot function");
<<<<<<< HEAD
            return Some(to_return);
=======
            return Some(Rpc {
                       data: x.data,
                       uid: x.uid,
                       path: x.path.clone(),
                       headers: x.headers.clone(),
                   });
>>>>>>> 1ed6e278
        }
        let my_node = my_node_wrapped
            .unwrap()
            .string_data
            .clone()
            .unwrap();


        // 1. Do I need to put any udf variables/objects in?
        

        // 2. Include any relevant node attributes
        let mut data_to_append: String;
        let mut data_key: String;
        let mut me;
        

        me = my_node.clone();
        me.insert_str(0, " ");
        me.push_str(".");

        data_key = vec![  String::from("node"),  String::from("metadata"),  String::from("WORKLOAD_NAME"),  ].join(".");
        data_to_append = self.filter_state[&data_key].string_data.as_ref().unwrap().to_string();
        me.push_str(&data_key);
        me.push_str("==");
        me.push_str(&data_to_append);
        me.push_str(",");

        if to_return.headers.contains_key(&"properties".to_string()) {
            to_return.headers.get_mut(&"properties".to_string()).unwrap().push_str(&me);
        }
        else {
            to_return.headers.insert("properties".to_string(), me);
        }
        
        

        me = my_node.clone();
        me.insert_str(0, " ");
        me.push_str(".");

        data_key = vec![  String::from("response"),  String::from("total_size"),  ].join(".");
        data_to_append = self.filter_state[&data_key].string_data.as_ref().unwrap().to_string();
        me.push_str(&data_key);
        me.push_str("==");
        me.push_str(&data_to_append);
        me.push_str(",");

        if to_return.headers.contains_key(&"properties".to_string()) {
            to_return.headers.get_mut(&"properties".to_string()).unwrap().push_str(&me);
        }
        else {
            to_return.headers.insert("properties".to_string(), me);
        }
        
        

        // 3.  Make a subgraph representing the query, check isomorphism compared to the
        //     observed trace, and do return calls based on that info
        if my_node == String::from("0") {
            // we need to create the graph given by the query
            let vertices = vec![ String::from("c"), String::from("d"), String::from("a"), String::from("b"),   ];
            let edges = vec![  ( String::from("a"), String::from("b"),  ),  ( String::from("b"), String::from("c"),  ),  ( String::from("a"), String::from("d"),  ),  ];
            // ids_to_properties is a HashMap taking <(NodeName, Properties), Desired Value>, so if the query says
            // a.service_name == productpagev1"
            // in ids_to_properties we have
            // ids_to_properties("a", { node.metadata.WORKLOAD_NAME = "productpage-v1" } )
            let mut ids_to_properties: HashMap<String, HashMap<String, String>> = HashMap::new();

            
            let mut a_property_hashmap = HashMap::new();
            a_property_hashmap.insert(vec! [  String::from("node"),  String::from("metadata"),  String::from("WORKLOAD_NAME"),  ].join("."), "productpage-v1".to_string());
            ids_to_properties.insert("a".to_string(), a_property_hashmap.clone());
            
            let mut b_property_hashmap = HashMap::new();
            b_property_hashmap.insert(vec! [  String::from("node"),  String::from("metadata"),  String::from("WORKLOAD_NAME"),  ].join("."), "reviewsv2".to_string());
            ids_to_properties.insert("b".to_string(), b_property_hashmap.clone());
            
            let mut c_property_hashmap = HashMap::new();
            c_property_hashmap.insert(vec! [  String::from("node"),  String::from("metadata"),  String::from("WORKLOAD_NAME"),  ].join("."), "ratingsv1".to_string());
            ids_to_properties.insert("c".to_string(), c_property_hashmap.clone());
            
            let mut d_property_hashmap = HashMap::new();
            d_property_hashmap.insert(vec! [  String::from("node"),  String::from("metadata"),  String::from("WORKLOAD_NAME"),  ].join("."), "detailsv1".to_string());
            ids_to_properties.insert("d".to_string(), d_property_hashmap.clone());
            

            let target_graph = graph_utils::generate_target_graph(vertices, edges, ids_to_properties);
            let trace_graph;
            if x.headers.contains_key(&"properties".to_string()) {
                trace_graph = graph_utils::generate_trace_graph_from_headers(x.path.clone(), to_return.headers.get_mut(&"properties".to_string()).unwrap().to_string());
            }
            else {
                trace_graph = graph_utils::generate_trace_graph_from_headers(x.path.clone(), String::new());

            }
            let mapping = isomorphic_subgraph_matching(
                &target_graph,
                &trace_graph,
                |x, y| {
                    for property in y.1.keys() {
                        if property != &"node.metadata.WORKLOAD_NAME".to_string() && &(x.1[property]) != &(y.1[property]) { return false; }
                    }
                return true;
                },
                |x, y| x == y,
            );
            if !mapping.is_none() {
                let m = mapping.unwrap();
                // In the non-simulator version, we will send the result to storage.  Given this is
                // a simulation, we will write it to a file.
                let node_ptr = graph_utils::get_node_with_id(&target_graph, "a".to_string());
               if node_ptr.is_none() {
                   print!("WARNING Node a not found");
                   return  Some(to_return);
               }
               let trace_node_index = NodeIndex::new(m[node_ptr.unwrap().index()]);
               let a_response_total_size_str = &trace_graph.node_weight(trace_node_index).unwrap().1[ &vec!["response", "total_size"].join(".") ];

<<<<<<< HEAD
                
                
                fs::write("result.txt", a_response_total_size_str).expect("Unable to write file");
                
                
=======
                let state_ptr = self.filter_state.get_mut("count").unwrap();
                let count_ptr = state_ptr.udf_count.as_mut().unwrap();
                let value = count_ptr.execute().to_string();
                fs::write("result.txt", value).expect("Unable to write file");
            }
        }
        let state_ptr = self.filter_state.get_mut("count").unwrap();
        let count_ptr = state_ptr.udf_count.as_mut().unwrap();
        count_ptr.execute();

        // 4.  Pass the rpc on
        Some(Rpc {
            data: x.data,
            uid: x.uid,
            path: x.path.clone(),
            headers: x.headers.clone(),
        })
    }
}

#[cfg(test)]
mod tests {
    use super::*;

    #[test]
    fn test_count_is_persistent() {
        let mut envoy_prop = HashMap::new();
        envoy_prop.insert("node.metadata.WORKLOAD_NAME".to_string(), "HI".to_string());
        let my_filter = unsafe { &mut *Filter::new_with_envoy_properties(envoy_prop) };

        let incoming_rpc = Rpc {
            data: 1,
            uid: 1,
            path: String::from("ok"),
            headers: HashMap::new(),
        };
        my_filter.execute(&incoming_rpc);
        assert!(my_filter.filter_state.len() == 2);

        let state_ptr = my_filter.filter_state.get_mut("count").unwrap();
        let count_ptr = state_ptr.udf_count.as_mut().unwrap();
        count_ptr.execute();
        count_ptr.execute();
        count_ptr.execute();
        let udf_counter = my_filter
            .filter_state
            .get("count")
            .unwrap()
            .udf_count
            .unwrap()
            .counter;
        assert!(udf_counter == 4, "Counter {} was not 4", udf_counter);
    }
>>>>>>> 1ed6e278


                

            }
        }
        // 4.  Allow udfs to execute
        


        // 5.  Pass the rpc on
        Some(to_return)
    }

}<|MERGE_RESOLUTION|>--- conflicted
+++ resolved
@@ -71,16 +71,8 @@
             .get("node.metadata.WORKLOAD_NAME");
         if my_node_wrapped.is_none() {
             print!("WARNING: filter was initialized without envoy properties and thus cannot function");
-<<<<<<< HEAD
             return Some(to_return);
-=======
-            return Some(Rpc {
-                       data: x.data,
-                       uid: x.uid,
-                       path: x.path.clone(),
-                       headers: x.headers.clone(),
-                   });
->>>>>>> 1ed6e278
+
         }
         let my_node = my_node_wrapped
             .unwrap()
@@ -199,68 +191,12 @@
                }
                let trace_node_index = NodeIndex::new(m[node_ptr.unwrap().index()]);
                let a_response_total_size_str = &trace_graph.node_weight(trace_node_index).unwrap().1[ &vec!["response", "total_size"].join(".") ];
-
-<<<<<<< HEAD
                 
                 
                 fs::write("result.txt", a_response_total_size_str).expect("Unable to write file");
                 
                 
-=======
-                let state_ptr = self.filter_state.get_mut("count").unwrap();
-                let count_ptr = state_ptr.udf_count.as_mut().unwrap();
-                let value = count_ptr.execute().to_string();
-                fs::write("result.txt", value).expect("Unable to write file");
-            }
-        }
-        let state_ptr = self.filter_state.get_mut("count").unwrap();
-        let count_ptr = state_ptr.udf_count.as_mut().unwrap();
-        count_ptr.execute();
-
-        // 4.  Pass the rpc on
-        Some(Rpc {
-            data: x.data,
-            uid: x.uid,
-            path: x.path.clone(),
-            headers: x.headers.clone(),
-        })
-    }
-}
-
-#[cfg(test)]
-mod tests {
-    use super::*;
-
-    #[test]
-    fn test_count_is_persistent() {
-        let mut envoy_prop = HashMap::new();
-        envoy_prop.insert("node.metadata.WORKLOAD_NAME".to_string(), "HI".to_string());
-        let my_filter = unsafe { &mut *Filter::new_with_envoy_properties(envoy_prop) };
-
-        let incoming_rpc = Rpc {
-            data: 1,
-            uid: 1,
-            path: String::from("ok"),
-            headers: HashMap::new(),
-        };
-        my_filter.execute(&incoming_rpc);
-        assert!(my_filter.filter_state.len() == 2);
-
-        let state_ptr = my_filter.filter_state.get_mut("count").unwrap();
-        let count_ptr = state_ptr.udf_count.as_mut().unwrap();
-        count_ptr.execute();
-        count_ptr.execute();
-        count_ptr.execute();
-        let udf_counter = my_filter
-            .filter_state
-            .get("count")
-            .unwrap()
-            .udf_count
-            .unwrap()
-            .counter;
-        assert!(udf_counter == 4, "Counter {} was not 4", udf_counter);
-    }
->>>>>>> 1ed6e278
+
 
 
                 
