#![feature(test)]
#![feature(extern_types)]
mod channel;
mod filter_types;
<<<<<<< HEAD
mod node;
mod plugin_wrapper;
mod sim_element;
mod simulator;
=======
mod link;
mod plugin_wrapper;
mod sim_element;
mod simulator;
mod traffic_generator;
>>>>>>> 1620c006

use channel::Channel;
use clap::{App, Arg};
use node::Node;
use simulator::Simulator;

fn main() {
    let matches = App::new("Tracing Simulator")
        .arg(
            Arg::with_name("print_graph")
                .short("g")
                .long("print_graph")
                .value_name("PRINT_GRAPH")
                .help("Set if you want ot produce a pdf of the graph you create"),
        )
        .arg(
            Arg::with_name("plugin")
                .short("p")
                .long("plugin")
                .value_name("PLUGIN")
                .help("Path to the plugin."),
        )
        .get_matches();

    // Set up library access
    let plugin_str = matches.value_of("plugin");

    // Create simulator object.
    let mut simulator: Simulator = Simulator::new();

    let tgen = simulator.add_node(Node::new(2, 10, 1, plugin_str, 0)); // traffic generator
    let node1 = simulator.add_node(Node::new(2, 1, 0, plugin_str, 1));
    let node2 = simulator.add_node(Node::new(2, 1, 0, plugin_str, 2));
    let node3 = simulator.add_node(Node::new(2, 1, 0, plugin_str, 3));
    let node4 = simulator.add_node(Node::new(2, 1, 0, plugin_str, 4));

    let _edge5 = simulator.add_one_direction_edge(Channel::new(1, 5), tgen, node1);
    let _edge6 = simulator.add_edge(Channel::new(2, 6), node1, node2);
    let _edge7 = simulator.add_edge(Channel::new(2, 7), node1, node3);
    // one way rpc sink
    let _edge8 = simulator.add_one_direction_edge(Channel::new(1, 8), node1, node4);

    // Print the graph
    if let Some(_argument) = matches.value_of("print_graph") {
        simulator.print_graph();
    }

    // Execute the simulator
    for tick in 0..20 {
        simulator.tick(tick);
    }
}<|MERGE_RESOLUTION|>--- conflicted
+++ resolved
@@ -2,18 +2,11 @@
 #![feature(extern_types)]
 mod channel;
 mod filter_types;
-<<<<<<< HEAD
 mod node;
 mod plugin_wrapper;
 mod sim_element;
 mod simulator;
-=======
-mod link;
-mod plugin_wrapper;
-mod sim_element;
-mod simulator;
-mod traffic_generator;
->>>>>>> 1620c006
+
 
 use channel::Channel;
 use clap::{App, Arg};
