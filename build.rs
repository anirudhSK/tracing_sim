--- conflicted
+++ resolved
@@ -7,28 +7,6 @@
 
     // Note: needs to be run with cargo -vv to generate output from these commands.
     eprintln!("{:?}",
-<<<<<<< HEAD
-              Command::new("rustc").args(&["plugins/sample.rs", "--crate-type=dylib"]).output().unwrap());
-    eprintln!("{:?}",
-              Command::new("rustc").args(&["plugins/sample2.rs", "--crate-type=dylib"]).output().unwrap());
-    eprintln!("{:?}",
-              Command::new("rustc").args(&["plugins/compiled_sample.rs", "--crate-type=dylib"]).output().unwrap());
-    eprintln!("{:?}",
-              Command::new("rustc").args(&["plugins/sink.rs", "--crate-type=dylib"]).output().unwrap());
-
-    // Don't go any further if these commands failed.
-    assert!(Command::new("rustc").args(&["plugins/sample.rs",  "--crate-type=dylib"]).status().unwrap().success());
-    assert!(Command::new("rustc").args(&["plugins/sample2.rs", "--crate-type=dylib"]).status().unwrap().success());
-    assert!(Command::new("rustc").args(&["plugins/compiled_sample.rs", "--crate-type=dylib"]).status().unwrap().success());
-    assert!(Command::new("rustc").args(&["plugins/sink.rs"  ,  "--crate-type=dylib"]).status().unwrap().success());
-
-    // Tell Cargo that if the given file changes, to rerun this build script.
-    println!("cargo:rerun-if-changed=./plugins");
-    println!("cargo:rerun-if-changed=./plugins/sample.rs");
-    println!("cargo:rerun-if-changed=./plugins/sample2.rs");
-    println!("cargo:rerun-if-changed=./plugins/compiled_sample.rs");
-    println!("cargo:rerun-if-changed=./plugins/sink.rs");
-=======
               Command::new("rustc").args(&["plugins/sample_filter.rs", "--crate-type=dylib"]).output().unwrap());
 
     // Don't go any further if these commands failed.
@@ -36,5 +14,4 @@
 
     // Tell Cargo that if the given file changes, to rerun this build script.
     println!("cargo:rerun-if-changed=./plugins");
->>>>>>> 0a87c8b2
 }